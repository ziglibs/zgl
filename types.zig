const c = @cImport({
    @cInclude("epoxy/gl.h");
});

const gl = @import("zgl.zig");

pub const Boolean = c.GLboolean;
pub const Byte = c.GLbyte;
pub const UByte = c.GLubyte;
pub const Char = c.GLchar;
pub const Short = c.GLshort;
pub const UShort = c.GLushort;
pub const Int = c.GLint;
pub const UInt = c.GLuint;
pub const Fixed = c.GLfixed;
pub const Int64 = c.GLint64;
pub const UInt64 = c.GLuint64;
pub const SizeI = c.GLsizei;
pub const Enum = c.GLenum;
pub const IntPtr = c.GLintptr;
pub const SizeIPtr = c.GLsizeiptr;
pub const Sync = c.GLsync;
pub const BitField = c.GLbitfield;
pub const Half = c.GLhalf;
pub const Float = c.GLfloat;
pub const ClampF = c.GLclampf;
pub const Double = c.GLdouble;
pub const ClampD = c.GLclampd;

pub const VertexArray = enum(UInt) {
    invalid = 0,
    _,

    pub const create = gl.createVertexArray;
    pub const delete = gl.deleteVertexArray;
    pub const gen = gl.genVertexArray;
    pub const bind = gl.bindVertexArray;
    pub const enableVertexAttribute = gl.enableVertexArrayAttrib;
    pub const disableVertexAttribute = gl.disableVertexArrayAttrib;

    pub const attribFormat = gl.vertexArrayAttribFormat;
    pub const attribIFormat = gl.vertexArrayAttribIFormat;
    pub const attribLFormat = gl.vertexArrayAttribLFormat;

    pub const attribBinding = gl.vertexArrayAttribBinding;

    pub const vertexBuffer = gl.vertexArrayVertexBuffer;
    pub const elementBuffer = gl.vertexArrayElementBuffer;
};

pub const Buffer = enum(UInt) {
    invalid = 0,
    _,

    pub const create = gl.createBuffer;
    pub const gen = gl.genBuffer;
    pub const bind = gl.bindBuffer;
    pub const delete = gl.deleteBuffer;
    pub const data = gl.namedBufferData;
    pub const storage = gl.namedBufferStorage;
    pub const mapRange = gl.mapNamedBufferRange;
    pub const unmap = gl.unmapNamedBuffer;
};

pub const Shader = enum(UInt) {
    invalid = 0,
    _,

    pub const create = gl.createShader;
    pub const delete = gl.deleteShader;

    pub const compile = gl.compileShader;
    pub const source = gl.shaderSource;

    pub const get = gl.getShader;
    pub const getCompileLog = gl.getShaderInfoLog;
};

pub const Program = enum(UInt) {
    invalid = 0,
    _,

    pub const create = gl.createProgram;
    pub const delete = gl.deleteProgram;

    pub const attach = gl.attachShader;
    pub const detach = gl.detachShader;

    pub const link = gl.linkProgram;

    pub const use = gl.useProgram;

    pub const uniform1ui = gl.programUniform1ui;
    pub const uniform1i = gl.programUniform1i;
<<<<<<< HEAD
    pub const uniform3ui = gl.programUniform3ui;
    pub const uniform3i = gl.programUniform3i;
=======
    pub const uniform2i = gl.programUniform2i;
>>>>>>> c96b9fd0
    pub const uniform1f = gl.programUniform1f;
    pub const uniform2f = gl.programUniform2f;
    pub const uniform3f = gl.programUniform3f;
    pub const uniform4f = gl.programUniform4f;
    pub const uniformMatrix4 = gl.programUniformMatrix4;

    pub const get = gl.getProgram;
    pub const getCompileLog = gl.getProgramInfoLog;
    pub const uniformLocation = gl.getUniformLocation;
};

pub const Texture = enum(UInt) {
    invalid = 0,
    _,

    pub const create = gl.createTexture;
    pub const delete = gl.deleteTexture;

    pub const bindTo = gl.bindTextureUnit;

    pub const parameter = gl.textureParameter;

    pub const storage2D = gl.textureStorage2D;
    pub const storage3D = gl.textureStorage3D;

    pub const subImage2D = gl.textureSubImage2D;
    pub const subImage3D = gl.textureSubImage3D;
};<|MERGE_RESOLUTION|>--- conflicted
+++ resolved
@@ -92,12 +92,9 @@
 
     pub const uniform1ui = gl.programUniform1ui;
     pub const uniform1i = gl.programUniform1i;
-<<<<<<< HEAD
     pub const uniform3ui = gl.programUniform3ui;
     pub const uniform3i = gl.programUniform3i;
-=======
     pub const uniform2i = gl.programUniform2i;
->>>>>>> c96b9fd0
     pub const uniform1f = gl.programUniform1f;
     pub const uniform2f = gl.programUniform2f;
     pub const uniform3f = gl.programUniform3f;
